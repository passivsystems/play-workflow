import sbt._
import Keys._
import play.Play.autoImport._
import PlayKeys._


object ApplicationBuild extends Build {

<<<<<<< HEAD
  lazy val appVersion = "0.0.1"
=======
  lazy val appVersion = "0.0.2-SNAPSHOT"
>>>>>>> b5efc453

  lazy val catsVersion = "0.8.1"

  lazy val root = (project in file(".")).
    settings(
      organization := "com.passivsystems",
      name         := "play-workflow",
      version      := appVersion,
      scalaVersion := "2.11.8",
      libraryDependencies ++= Seq(
        "com.lihaoyi"   %% "upickle"     % "0.4.3",
        "org.typelevel" %% "cats-core"   % catsVersion,
        "org.typelevel" %% "cats-free"   % catsVersion,
        compilerPlugin("org.spire-math" %% "kind-projector" % "0.9.3"),
        // Test
        "org.scalatest"  %% "scalatest"  % "3.0.0"     % Test,
        "org.scalacheck" %% "scalacheck" % "1.13.4"    % Test,
        "org.typelevel"  %% "cats-laws"  % catsVersion % Test
      ),
      scalaSource in Compile := baseDirectory.value / "src/main/scala",
      scalaSource in Test    := baseDirectory.value / "src/test/scala",
      scalacOptions ++= Seq(
        //"-Xlog-implicits",
        "-deprecation",
        "-feature",
        "-language:higherKinds",
        "-Xfuture",
        "-Ywarn-unused-import",
        "-Ywarn-value-discard"
      )
    ).
    enablePlugins(play.PlayScala)
}<|MERGE_RESOLUTION|>--- conflicted
+++ resolved
@@ -6,11 +6,7 @@
 
 object ApplicationBuild extends Build {
 
-<<<<<<< HEAD
-  lazy val appVersion = "0.0.1"
-=======
   lazy val appVersion = "0.0.2-SNAPSHOT"
->>>>>>> b5efc453
 
   lazy val catsVersion = "0.8.1"
 
